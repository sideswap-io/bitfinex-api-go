<<<<<<< HEAD
3.0.3
- Features
    - new websocket manager. Please refer to `/examples/ws` for usage examples.
    - updating models to accept and be able to map additional fields from api payload

3.0.2
- Fixes
    - fixed cross lib nonce generation issue
=======
3.0.2
- Fixes
    - nonce issue to be compatible with other libraries
>>>>>>> 3649a968

3.0.1
- New rest v2 functions
    - Pulse.AddComment
- Fixes
    - Pulse.PulseHistory: no longer requires isPublic Bool argument
    - tradeexecutionupdate.FromRaw: now aware of extra value in response payload

3.0.0
- split of legacy types.go into small, test covered modules:
    - bitfinex.OrderFlagHidden -> common.FundingPrefix
    - bitfinex.OrderFlagClose -> common.OrderFlagClose
    - bitfinex.OrderFlagPostOnly -> common.OrderFlagPostOnly
    - bitfinex.OrderFlagOCO -> common.OrderFlagOCO
    - bitfinex.Checksum -> common.Checksum
    - bitfinex.OrderTypeExchangeLimit -> common.OrderTypeExchangeLimit
    - bitfinex.PermissionRead -> common.PermissionRead
    - bitfinex.PermissionWrite -> common.PermissionWrite
    - bitfinex.FundingPrefix -> common.FundingPrefix
    - bitfinex.TradingPrefix -> common.TradingPrefix
    - bitfinex.FundingSizeKey -> common.FundingSizeKey
    - bitfinex.CreditSizeKey -> common.CreditSizeKey
    - bitfinex.CreditSizeSymKey -> common.CreditSizeSymKey
    - bitfinex.PositionSizeKey -> common.PositionSizeKey
    - bitfinex.Bid -> common.Bid
    - bitfinex.Ask -> common.Ask
    - bitfinex.Long -> common.Long
    - bitfinex.Short -> common.Short
    - bitfinex.OldestFirst -> common.OldestFirst
    - bitfinex.NewestFirst -> common.NewestFirst
    - bitfinex.OneMinute -> common.OneMinute
    - bitfinex.FiveMinutes -> common.FiveMinutes
    - bitfinex.FifteenMinutes -> common.FifteenMinutes
    - bitfinex.ThirtyMinutes -> common.ThirtyMinutes
    - bitfinex.OneHour -> common.OneHour
    - bitfinex.ThreeHours -> common.ThreeHours
    - bitfinex.SixHours -> common.SixHours
    - bitfinex.TwelveHours -> common.TwelveHours
    - bitfinex.OneDay -> common.OneDay
    - bitfinex.OneWeek -> common.OneWeek
    - bitfinex.TwoWeeks -> common.TwoWeeks
    - bitfinex.OneMonth -> common.OneMonth
    - bitfinex.Precision0 -> common.Precision0
    - bitfinex.Precision1 -> common.Precision1
    - bitfinex.Precision2 -> common.Precision2
    - bitfinex.Precision3 -> common.Precision3
    - bitfinex.PrecisionRawBook -> common.PrecisionRawBook
    - bitfinex.FrequencyRealtime -> common.FrequencyRealtime
    - bitfinex.FrequencyTwoPerSecond -> common.FrequencyTwoPerSecond
    - bitfinex.PriceLevelDefault -> common.PriceLevelDefault
    - bitfinex.ErrNotFound -> common.ErrNotFound
    - bitfinex.OrderSide -> common.OrderSide
    - bitfinex.CandleResolution -> common.CandleResolution
    - bitfinex.BookPrecision -> common.BookPrecision
    - bitfinex.BookFrequency -> common.BookFrequency
    - bitfinex.SortOrder -> common.SortOrder
    - bitfinex.QueryLimit -> common.QueryLimit
    - bitfinex.PermissionType -> common.PermissionType
    - bitfinex.Mts -> common.Mts
    - bitfinex.StatKey -> common.StatKey
    - bitfinex.StatusType -> common.StatusType
    - bitfinex.CandleResolutionFromString -> common.CandleResolutionFromString
    - bitfinex.OrderNewRequest -> order.NewRequest
    - bitfinex.OrderUpdateRequest -> order.UpdateRequest
    - bitfinex.OrderCancelRequest -> order.CancelRequest
    - bitfinex.Order -> order.Order
    - bitfinex.NewOrderFromRaw -> order.FromRaw
    - bitfinex.NewOrderSnapshotFromRaw -> order.SnapshotFromRaw
    - bitfinex.NewOrderSnapshotFromRaw -> order.SnapshotFromRaw
    - bitfinex.OrderSnapshot -> order.Snapshot
    - bitfinex.OrderUpdate -> order.Update
    - bitfinex.OrderNew -> order.New
    - bitfinex.OrderCancel -> order.Cancel
    - bitfinex.PositionStatus -> position.Status
    - bitfinex.Position -> position.Position
    - bitfinex.NewPositionFromRaw -> position.FromRaw
    - bitfinex.NewPositionSnapshotFromRaw -> position.SnapshotFromRaw
    - bitfinex.PositionSnapshot -> position.Snapshot
    - bitfinex.PositionNew -> position.New
    - bitfinex.PositionUpdate -> position.Update
    - bitfinex.PositionCancel -> position.Cancel
    - bitfinex.ClaimPositionRequest -> position.ClaimRequest
    - bitfinex.Trade -> trade.Trade
    - bitfinex.NewTradeFromRaw -> trade.FromRaw
    - bitfinex.TradeSnapshot -> trade.Snapshot
    - bitfinex.NewTradeSnapshotFromRaw -> trade.SnapshotFromRaw
    - bitfinex.TradeExecutionUpdate -> tradeexecutionupdate.TradeExecutionUpdate
    - bitfinex.NewTradeExecutionUpdateFromRaw -> tradeexecutionupdate.FromRaw
    - bitfinex.TradeExecutionUpdateSnapshot -> tradeexecutionupdate.Snapshot
    - bitfinex.HistoricalTradeSnapshot -> tradeexecutionupdate.HistoricalTradeSnapshot
    - bitfinex.NewTradeExecutionUpdateSnapshotFromRaw -> tradeexecutionupdate.SnapshotFromRaw
    - bitfinex.TradeExecution -> tradeexecution.TradeExecution
    - bitfinex.NewTradeExecutionFromRaw -> tradeexecution.FromRaw
    - bitfinex.NewTradeExecutionFromRaw -> tradeexecution.FromRaw
    - bitfinex.Wallet -> wallet.Wallet
    - bitfinex.WalletUpdate -> wallet.Update
    - bitfinex.WalletSnapshot -> wallet.Snapshot
    - bitfinex.NewWalletFromRaw -> wallet.FromRaw
    - bitfinex.NewWalletSnapshotFromRaw -> wallet.SnapshotFromRaw
    - bitfinex.NewWalletSnapshotFromRaw -> wallet.SnapshotFromRaw
    - bitfinex.BalanceInfo -> balanceinfo.BalanceInfo
    - bitfinex.BalanceUpdate -> balanceinfo.Update
    - bitfinex.NewBalanceInfoFromRaw -> balanceinfo.FromRaw
    - bitfinex.MarginInfoUpdate -> margin.InfoUpdate
    - bitfinex.MarginInfoBase -> margin.InfoBase
    - bitfinex.NewMarginInfoFromRaw -> margin.FromRaw
    - bitfinex.FundingInfo -> fundinginfo.FundingInfo
    - bitfinex.NewFundingInfoFromRaw -> fundinginfo.FromRaw
    - bitfinex.FundingOfferCancelRequest -> fundingoffer.CancelRequest
    - bitfinex.FundingOfferRequest -> fundingoffer.SubmitRequest
    - bitfinex.Offer -> fundingoffer.Offer
    - bitfinex.NewOfferFromRaw -> fundingoffer.FromRaw
    - bitfinex.FundingOfferNew -> fundingoffer.New
    - bitfinex.FundingOfferUpdate -> fundingoffer.Update
    - bitfinex.FundingOfferCancel -> fundingoffer.Cancel
    - bitfinex.FundingOfferSnapshot -> fundingoffer.Snapshot
    - bitfinex.FundingOfferSnapshot -> fundingoffer.Snapshot
    - bitfinex.NewFundingOfferSnapshotFromRaw -> fundingoffer.SnapshotFromRaw
    - bitfinex.Credit -> fundingcredit.Credit
    - bitfinex.FundingCreditNew -> fundingcredit.New
    - bitfinex.FundingCreditUpdate -> fundingcredit.Update
    - bitfinex.FundingCreditCancel -> fundingcredit.Cancel
    - bitfinex.FundingCreditSnapshot -> fundingcredit.Snapshot
    - bitfinex.NewCreditFromRaw -> fundingcredit.FromRaw
    - bitfinex.NewFundingCreditSnapshotFromRaw -> fundingcredit.SnapshotFromRaw
    - bitfinex.NewFundingCreditSnapshotFromRaw -> fundingcredit.SnapshotFromRaw
    - bitfinex.Loan -> fundingloan.Loan
    - bitfinex.FundingLoanNew -> fundingloan.New
    - bitfinex.FundingLoanUpdate -> fundingloan.Update
    - bitfinex.FundingLoanCancel -> fundingloan.Cancel
    - bitfinex.FundingLoanSnapshot -> fundingloan.Snapshot
    - bitfinex.NewLoanFromRaw -> fundingloan.FromRaw
    - bitfinex.NewFundingLoanSnapshotFromRaw -> fundingloan.SnapshotFromRaw
    - bitfinex.FundingTrade -> fundingtrade.FundingTrade
    - bitfinex.FundingTradeExecution -> fundingtrade.Execution
    - bitfinex.FundingTradeUpdate -> fundingtrade.Update
    - bitfinex.FundingTradeSnapshot -> fundingtrade.Snapshot
    - bitfinex.HistoricalFundingTradeSnapshot -> fundingtrade.HistoricalSnapshot
    - bitfinex.NewFundingTradeFromRaw -> fundingtrade.FromRaw
    - bitfinex.NewFundingTradeSnapshotFromRaw -> fundingtrade.SnapshotFromRaw
    - bitfinex.Notification -> notification.Notification
    - bitfinex.NewNotificationFromRaw -> notification.FromRaw
    - bitfinex.Ticker -> ticker.Ticker
    - bitfinex.TickerSnapshot -> ticker.Snapshot
    - bitfinex.NewTickerSnapshotFromRaw -> ticker.SnapshotFromRaw
    - bitfinex.NewTickerFromRaw -> ticker.FromRaw
    - bitfinex.NewTickerFromRestRaw -> ticker.FromRestRaw
    - bitfinex.BookUpdate -> book.Book
    - bitfinex.BookUpdateSnapshot -> book.Snapshot
    - bitfinex.NewBookUpdateSnapshotFromRaw -> book.SnapshotFromRaw
    - bitfinex.IsRawBook -> book.IsRawBook
    - bitfinex.NewBookUpdateFromRaw -> book.FromRaw
    - bitfinex.Candle -> candle.Candle
    - bitfinex.CandleSnapshot -> candle.Snapshot
    - bitfinex.NewCandleSnapshotFromRaw -> candle.SnapshotFromRaw
    - bitfinex.NewCandleFromRaw -> candle.FromRaw
    - bitfinex.ToFloat64Slice -> convert.F64Slice
    - bitfinex.ToInterface -> convert.ToInterface
    - bitfinex.ToInterface -> convert.ToInterface
    - bitfinex.Ledger -> ledger.Ledger
    - bitfinex.LedgerSnapshot -> ledger.Snapshot
    - bitfinex.NewLedgerFromRaw -> ledger.FromRaw
    - bitfinex.NewLedgerSnapshotFromRaw -> ledger.SnapshotFromRaw
    - bitfinex.CurrencyConf -> currency.Conf
    - bitfinex.ExplorerConf -> currency.ExplorerConf
    - bitfinex.RawCurrencyConf -> currency.RawConf
    - bitfinex.RawConf -> currency.FromRaw
    - bitfinex.Stat -> stats.Stat
    - bitfinex.DerivativeStatus -> derivatives.DerivativeStatus
    - bitfinex.DerivativeStatusSnapshot -> derivatives.Snapshot
    - bitfinex.NewDerivativeStatusFromWsRaw -> derivatives.FromWsRaw
    - bitfinex.NewDerivativeStatusFromRaw -> derivatives.FromRaw
    - bitfinex.NewDerivativeSnapshotFromRaw -> derivatives.SnapshotFromRaw
- Adds new WS v2 functions
    - ws.CloseFundingLoan
    - ws.CloseFundingCredit
- Fixes
    - derivatives.DerivativeStatus fixed payload quality check
    - convert.F64ValOrZero now returning float64 for non float interface representations instead of 0
    - convert.BValOrFalse now correctly maps 0, 1, "0" and "1" to boolean values
    - trades resource is now aware of trading and funding pairs and maps data correctly
    - book resource is now aware of trading and funding pairs and maps data correctly


2.2.9

- Adds new rest v2 functions
    - Orders.CancelOrderMulti
    - Orders.CancelOrdersMultiOp
    - Orders.CancelOrderMultiOp
    - Orders.OrderNewMultiOp
    - Orders.OrderUpdateMultiOp
    - Orders.OrderMultiOp
    - Invoice.GenerateInvoice
    - Funding.KeepFunding
    - Market.AveragePrice
    - Market.ForeignExchangeRate

2.2.8

- Adds new rest v2 functions
    - Pulse.PublicPulseProfile
    - Pulse.PublicPulseHistory
    - Pulse.AddPulse
    - Pulse.PulseHistory
    - Pulse.DeletePulse

2.2.7

- Separates subscriptions by socketID to prevent clashing

2.2.6

- Adds AffiliateCode field to order submission
- Extracts and exposes Meta field from order object

2.2.5

- hotfix: parse notify info even if type not recognised

2.2.4

- Adds new rest v2 functions
    - Funding.Offers
    - Funding.OfferHistory
    - Funding.Loans
    - Funding.LoanHistory
    - Funding.Credits
    - Funding.CreditHistory
    - Funding.Trades
    - Funding.SubmitOffer
    - Funding.CancelOffer
    - Orders.SubmitOrder
    - Orders.CancelOrder
    - Orders.SubmitUpdateOrder
    - Orders.SubmitCancelOrder
    - Positions.Claim
    - Wallet.Transfer
    - Wallet.DepositAddress
    - Wallet.CreateDepositAddress
    - Wallet.Withdraw
- Adds new ws v2 functions
    - Ws/SubmitFundingOffer
    - Ws/SubmitFundingCancel

2.2.3

- Add transport keep alive pinger to keep tls connection open
- Fix multiple small race conditions

2.2.2

- Uses channel/write combo for websocket send requests to avoid race conditions
- Use mutex for building snapshot to avoid race conditions
- Use TradeExecution as type for authenticated trade data

2.2.1

- Adds v2/rest Derivatives service with new functions
    - SetCollateral
- Adds v2/rest Status service with new functions
    - DerivativeStatus
    - DerivativeStatusMulti
    - DerivativeStatusAll
- Adds support for auth ws feed 'status'
- Adds ws subscription function SubscribeStatus

2.2.0

- Adds v2/ws connection multiplexer
- Adds v2/ws api functions ConnectionCount and StartNewConnection

2.1.1

- Removes usage of string(int) conversion in v2/rest and uses strconv.FormatInt instead
- Adds version file
- Adds changelog file
- Fix v2/rest response error message to be passed down correctly
- Rework v2/rest/orders api, change function names and add additionals<|MERGE_RESOLUTION|>--- conflicted
+++ resolved
@@ -1,4 +1,3 @@
-<<<<<<< HEAD
 3.0.3
 - Features
     - new websocket manager. Please refer to `/examples/ws` for usage examples.
@@ -6,12 +5,7 @@
 
 3.0.2
 - Fixes
-    - fixed cross lib nonce generation issue
-=======
-3.0.2
-- Fixes
     - nonce issue to be compatible with other libraries
->>>>>>> 3649a968
 
 3.0.1
 - New rest v2 functions
